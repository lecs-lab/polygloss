--- conflicted
+++ resolved
@@ -170,12 +170,7 @@
     tokenizer = transformers.ByT5Tokenizer.from_pretrained(
         "google/byt5-base", use_fast=False
     )
-<<<<<<< HEAD
-    # dataset = datasets.load_dataset('lecslab/glosslm-split', download_mode='force_redownload')
-    dataset = datasets.load_dataset('lecslab/glosslm-split')
-=======
     dataset = datasets.load_dataset('lecslab/glosslm-split', download_mode='force_redownload')
->>>>>>> cc1a8cc1
     dataset = dataset.filter(lambda x: x["transcription"] is not None and x["glosses"] is not None)
 
     # filtering out the shared task segmented data for comparison
