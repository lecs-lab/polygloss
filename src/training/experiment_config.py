--- conflicted
+++ resolved
@@ -68,20 +68,13 @@
     """Number of epochs with no improvement after which training will be stopped"""
 
     learning_rate: float = 5e-5
-    """Learning rate for the optimizer"""
-
-    batch_size: int = 64  # per gpu
+    batch_size: int = 64 #per gpu
     """Batch size per GPU for training and evaluation"""
 
-<<<<<<< HEAD
-    # Class Imbalance Solutions
+   # Class Imbalance Solutions
     temperature_sampling: bool = False
     temperature: float = 2
-    
-
-=======
     # ============================
->>>>>>> cc91e2d6
     # Computed properties
     # ============================
     @property
