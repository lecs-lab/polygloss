--- conflicted
+++ resolved
@@ -26,13 +26,8 @@
 ):
     """Training loop. Logs information to WandB and updates the model in place."""
     device = distributed_parameters["device"]
-
-    if distributed_parameters["rank"] == 0:
-        if not (run := wandb.run):
-            raise Exception("WandB must be initialized!")
-        run_id = run.id
-    else:
-        run_id = None
+    if not (run := wandb.run):
+        raise Exception("WandB must be initialized!")
 
     if distributed_parameters["rank"] == 0:
         pbar = tqdm.tqdm(
@@ -177,11 +172,8 @@
 
     #save pretraine
     if distributed_parameters["rank"] == 0:
-        (models_folder / f"{run_id}.checkpoint.pt").unlink(missing_ok=True)
-<<<<<<< HEAD
-=======
-        final_checkpoint_dir = models_folder / f"{run_id}.model"
->>>>>>> 15ec3b87
+        (models_folder / f"{run.id}.checkpoint.pt").unlink(missing_ok=True)
+        final_checkpoint_dir = models_folder / f"{run.id}.model"
         (
             model.module if distributed_parameters["distributed"] else model
         ).save_pretrained(final_checkpoint_dir)
