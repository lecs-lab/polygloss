import inspect
import logging
import math
from collections import defaultdict

import pandas as pd
import regex as re
import torch
from torch.nn.functional import cross_entropy
from torch.utils.data.dataloader import DataLoader
from tqdm import tqdm

from data.model import boundary_pattern
from src.config.experiment_config import ExperimentConfig
from src.distributed import DistributedParameters

logger = logging.getLogger(__name__)


def eval_ppl_per_lang(
    model,
    tokenizer,
    dev_dataloader: DataLoader,
    config: ExperimentConfig,
    distributed_parameters: DistributedParameters,
) -> pd.DataFrame | None:
    """Calculate loss and perplexity per language on the eval set.

    Supports both seq2seq and causal LM models.
    """
    model.eval()
    device = distributed_parameters["device"]
    forward_params = inspect.signature(
        (model.module if distributed_parameters["distributed"] else model).forward
    ).parameters

    if distributed_parameters["rank"] == 0:
        logger.info("Computing per-language perplexity...")
<<<<<<< HEAD
        loss_sum_per_language = defaultdict(float)
        num_tokens_per_language = defaultdict(int)
        num_morphemes_per_language = defaultdict(int)
        num_words_per_language = defaultdict(int)
        with (
            torch.amp.autocast_mode.autocast(
                distributed_parameters["device_type"], dtype=torch.bfloat16
            ),
            torch.inference_mode(),
        ):
            for batch in tqdm(
                dev_dataloader,
                desc="Evaluating",
            ):
                inputs = {
                    k: v.to(device) for k, v in batch.items() if k in forward_params
                }
                out = model(**inputs)
                # Compute loss without reducing so we can split up by language
                # Should be shape (batch_size,seq_length)
                labels = batch["labels"]
                losses = cross_entropy(
                    out.logits.permute(0, 2, 1),
                    labels.to(device),
                    ignore_index=-100,
                    reduction="none",
                )
                labels[labels == -100] = 0
                decoded_labels = tokenizer.batch_decode(
                    labels, skip_special_tokens=True
=======

    loss_sum_per_language = defaultdict(float)
    num_tokens_per_language = defaultdict(int)
    num_morphemes_per_language = defaultdict(int)
    num_words_per_language = defaultdict(int)

    with (
        torch.amp.autocast_mode.autocast(
            distributed_parameters["device_type"], dtype=torch.bfloat16
        ),
        torch.inference_mode(),
    ):
        for batch in tqdm(
            dev_dataloader,
            desc="Evaluating",
            disable=distributed_parameters["rank"] != 0,
        ):
            inputs = {k: v.to(device) for k, v in batch.items() if k in forward_params}
            out = model(**inputs)

            # Get labels
            labels = batch["labels"].to(device)

            # Compute loss without reducing so we can split up by language
            if config.model_type == "seq2seq":
                # Seq2seq: logits shape is (batch_size, seq_length, vocab_size)
                # Permute to (batch_size, vocab_size, seq_length) for cross_entropy
                losses = cross_entropy(
                    out.logits.permute(0, 2, 1),
                    labels,
                    ignore_index=-100,
                    reduction="none",
                )
            elif config.model_type == "decoder":
                # Shift logits and labels for next-token prediction
                # logits[:, :-1] predicts labels[:, 1:]
                shift_logits = out.logits[:, :-1, :].contiguous()
                shift_labels = labels[:, 1:].contiguous()

                # Compute loss
                # cross_entropy expects (batch, vocab, seq_len)
                losses = cross_entropy(
                    shift_logits.permute(0, 2, 1),
                    shift_labels,
                    ignore_index=-100,
                    reduction="none",
                )
            else:
                raise ValueError(f"Unknown model_type: {config.model_type}")

            # Decode labels for morpheme/word counting
            # Replace -100 with 0 (or pad_token_id) for decoding
            labels_for_decode = labels.clone()
            labels_for_decode[labels_for_decode == -100] = 0

            decoded_labels = tokenizer.batch_decode(
                labels_for_decode, skip_special_tokens=True
            )

            # Accumulate per language
            for idx, (seq_losses, glottocode, label_text) in enumerate(
                zip(losses, batch["glottocode"], decoded_labels)
            ):
                if glottocode is None:
                    glottocode = "<unknown>"

                # Sum of losses for this sequence
                loss_sum_per_language[glottocode] += seq_losses.sum().detach().item()

                # Count non-padding tokens (tokens that contributed to loss)
                # For both seq2seq and causal: count non--100 tokens in original labels
                original_labels = batch["labels"][idx]
                num_tokens_per_language[glottocode] += (  # type:ignore
                    torch.sum(original_labels != -100).detach().item()
                )

                # Count morphemes and words from decoded text
                num_morphemes_per_language[glottocode] += len(
                    re.split(boundary_pattern, label_text)
>>>>>>> a54a177f
                )
                for seq_losses, glottocode, seq_labels, label_text in zip(
                    losses, batch["glottocode"], labels, decoded_labels
                ):
                    if glottocode is None:
                        glottocode = "<unknown>"
                    loss_sum_per_language[glottocode] += (
                        seq_losses.sum().detach().item()
                    )
                    num_tokens_per_language[glottocode] += (  # type:ignore
                        torch.sum(seq_labels != 0).detach().item()
                    )
                    num_morphemes_per_language[glottocode] += len(
                        re.split(boundary_pattern, label_text)
                    )
                    num_words_per_language[glottocode] += len(label_text.split())

        glottocodes = sorted(
            set(c or "<unknown>" for c in dev_dataloader.dataset["glottocode"])
        )

        # Compute final dataframe
        rows = []
        for glottocode in glottocodes:
<<<<<<< HEAD
            if num_tokens_per_language[glottocode] == 0:
                print(f"Offender: {glottocode}")
            mean_loss = (
                loss_sum_per_language[glottocode] / num_tokens_per_language[glottocode]
            )
            lang_row = pd.Series(
                {
                    "glottocode": glottocode,
                    "loss": mean_loss,
                    "ppl": math.exp(mean_loss),
                    "num_tokens": num_tokens_per_language[glottocode],
                    "num_morphemes": num_morphemes_per_language[glottocode],
                    "num_words": num_words_per_language[glottocode],
                }
            )
            rows.append(lang_row)
=======
            if num_tokens_per_language[glottocode] > 0:
                mean_loss = (
                    loss_sum_per_language[glottocode]
                    / num_tokens_per_language[glottocode]
                )
                lang_row = pd.Series(
                    {
                        "glottocode": glottocode,
                        "loss": mean_loss,
                        "ppl": math.exp(mean_loss),
                        "num_tokens": num_tokens_per_language[glottocode],
                        "num_morphemes": num_morphemes_per_language[glottocode],
                        "num_words": num_words_per_language[glottocode],
                    }
                )
                rows.append(lang_row)
>>>>>>> a54a177f

        return pd.DataFrame(rows)<|MERGE_RESOLUTION|>--- conflicted
+++ resolved
@@ -36,7 +36,6 @@
 
     if distributed_parameters["rank"] == 0:
         logger.info("Computing per-language perplexity...")
-<<<<<<< HEAD
         loss_sum_per_language = defaultdict(float)
         num_tokens_per_language = defaultdict(int)
         num_morphemes_per_language = defaultdict(int)
@@ -58,96 +57,39 @@
                 # Compute loss without reducing so we can split up by language
                 # Should be shape (batch_size,seq_length)
                 labels = batch["labels"]
-                losses = cross_entropy(
-                    out.logits.permute(0, 2, 1),
-                    labels.to(device),
-                    ignore_index=-100,
-                    reduction="none",
-                )
-                labels[labels == -100] = 0
+                if config.model_type == "seq2seq":
+                    # Seq2seq: logits shape is (batch_size, seq_length, vocab_size)
+                    # Permute to (batch_size, vocab_size, seq_length) for cross_entropy
+                    losses = cross_entropy(
+                        out.logits.permute(0, 2, 1),
+                        labels,
+                        ignore_index=-100,
+                        reduction="none",
+                    )
+                elif config.model_type == "decoder":
+                    # Shift logits and labels for next-token prediction
+                    # logits[:, :-1] predicts labels[:, 1:]
+                    shift_logits = out.logits[:, :-1, :].contiguous()
+                    shift_labels = labels[:, 1:].contiguous()
+
+                    # Compute loss
+                    # cross_entropy expects (batch, vocab, seq_len)
+                    losses = cross_entropy(
+                        shift_logits.permute(0, 2, 1),
+                        shift_labels,
+                        ignore_index=-100,
+                        reduction="none",
+                    )
+                else:
+                    raise ValueError(f"Unknown model_type: {config.model_type}")
+
+                # Decode labels for morpheme/word counting
+                # Replace -100 with 0 (or pad_token_id) for decoding
+                labels_for_decode = labels.clone()
+                labels_for_decode[labels_for_decode == -100] = 0
+
                 decoded_labels = tokenizer.batch_decode(
-                    labels, skip_special_tokens=True
-=======
-
-    loss_sum_per_language = defaultdict(float)
-    num_tokens_per_language = defaultdict(int)
-    num_morphemes_per_language = defaultdict(int)
-    num_words_per_language = defaultdict(int)
-
-    with (
-        torch.amp.autocast_mode.autocast(
-            distributed_parameters["device_type"], dtype=torch.bfloat16
-        ),
-        torch.inference_mode(),
-    ):
-        for batch in tqdm(
-            dev_dataloader,
-            desc="Evaluating",
-            disable=distributed_parameters["rank"] != 0,
-        ):
-            inputs = {k: v.to(device) for k, v in batch.items() if k in forward_params}
-            out = model(**inputs)
-
-            # Get labels
-            labels = batch["labels"].to(device)
-
-            # Compute loss without reducing so we can split up by language
-            if config.model_type == "seq2seq":
-                # Seq2seq: logits shape is (batch_size, seq_length, vocab_size)
-                # Permute to (batch_size, vocab_size, seq_length) for cross_entropy
-                losses = cross_entropy(
-                    out.logits.permute(0, 2, 1),
-                    labels,
-                    ignore_index=-100,
-                    reduction="none",
-                )
-            elif config.model_type == "decoder":
-                # Shift logits and labels for next-token prediction
-                # logits[:, :-1] predicts labels[:, 1:]
-                shift_logits = out.logits[:, :-1, :].contiguous()
-                shift_labels = labels[:, 1:].contiguous()
-
-                # Compute loss
-                # cross_entropy expects (batch, vocab, seq_len)
-                losses = cross_entropy(
-                    shift_logits.permute(0, 2, 1),
-                    shift_labels,
-                    ignore_index=-100,
-                    reduction="none",
-                )
-            else:
-                raise ValueError(f"Unknown model_type: {config.model_type}")
-
-            # Decode labels for morpheme/word counting
-            # Replace -100 with 0 (or pad_token_id) for decoding
-            labels_for_decode = labels.clone()
-            labels_for_decode[labels_for_decode == -100] = 0
-
-            decoded_labels = tokenizer.batch_decode(
-                labels_for_decode, skip_special_tokens=True
-            )
-
-            # Accumulate per language
-            for idx, (seq_losses, glottocode, label_text) in enumerate(
-                zip(losses, batch["glottocode"], decoded_labels)
-            ):
-                if glottocode is None:
-                    glottocode = "<unknown>"
-
-                # Sum of losses for this sequence
-                loss_sum_per_language[glottocode] += seq_losses.sum().detach().item()
-
-                # Count non-padding tokens (tokens that contributed to loss)
-                # For both seq2seq and causal: count non--100 tokens in original labels
-                original_labels = batch["labels"][idx]
-                num_tokens_per_language[glottocode] += (  # type:ignore
-                    torch.sum(original_labels != -100).detach().item()
-                )
-
-                # Count morphemes and words from decoded text
-                num_morphemes_per_language[glottocode] += len(
-                    re.split(boundary_pattern, label_text)
->>>>>>> a54a177f
+                    labels_for_decode, skip_special_tokens=True
                 )
                 for seq_losses, glottocode, seq_labels, label_text in zip(
                     losses, batch["glottocode"], labels, decoded_labels
@@ -158,7 +100,7 @@
                         seq_losses.sum().detach().item()
                     )
                     num_tokens_per_language[glottocode] += (  # type:ignore
-                        torch.sum(seq_labels != 0).detach().item()
+                        torch.sum(seq_labels != -100).detach().item()
                     )
                     num_morphemes_per_language[glottocode] += len(
                         re.split(boundary_pattern, label_text)
@@ -172,7 +114,6 @@
         # Compute final dataframe
         rows = []
         for glottocode in glottocodes:
-<<<<<<< HEAD
             if num_tokens_per_language[glottocode] == 0:
                 print(f"Offender: {glottocode}")
             mean_loss = (
@@ -189,23 +130,5 @@
                 }
             )
             rows.append(lang_row)
-=======
-            if num_tokens_per_language[glottocode] > 0:
-                mean_loss = (
-                    loss_sum_per_language[glottocode]
-                    / num_tokens_per_language[glottocode]
-                )
-                lang_row = pd.Series(
-                    {
-                        "glottocode": glottocode,
-                        "loss": mean_loss,
-                        "ppl": math.exp(mean_loss),
-                        "num_tokens": num_tokens_per_language[glottocode],
-                        "num_morphemes": num_morphemes_per_language[glottocode],
-                        "num_words": num_words_per_language[glottocode],
-                    }
-                )
-                rows.append(lang_row)
->>>>>>> a54a177f
 
         return pd.DataFrame(rows)