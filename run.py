--- conflicted
+++ resolved
@@ -124,13 +124,8 @@
     dataloaders: dict[str, DataLoader] = {
         split: create_dataloader(
             dataset[split],
-<<<<<<< HEAD
             split=split,
-            batch_size=config.batch_size,
-=======
-            shuffle=split == "train",
             config=config,
->>>>>>> a54a177f
             tokenizer=tokenizer,
             distributed_parameters=distributed_parameters,
         )
